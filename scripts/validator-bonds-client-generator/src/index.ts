--- conflicted
+++ resolved
@@ -1,11 +1,6 @@
-<<<<<<< HEAD
-/* eslint-disable n/no-process-exit, @typescript-eslint/no-floating-promises */
-import path from 'path'
-=======
 /* eslint-disable @typescript-eslint/no-unsafe-assignment, n/no-process-exit, @typescript-eslint/no-unsafe-call, @typescript-eslint/no-unsafe-member-access */
 import { readFileSync } from 'fs'
 import path, { join } from 'path'
->>>>>>> 673e110f
 
 import { rootNodeFromAnchor } from '@codama/nodes-from-anchor'
 import { renderVisitor as renderJavaScriptVisitor } from '@codama/renderers-js'
@@ -46,13 +41,8 @@
       'src',
     ),
   )
-<<<<<<< HEAD
   .action((options: ProgramOptions) => {
     const codama = createFromRoot(rootNodeFromAnchor(anchorIdl as AnchorIdl))
-=======
-  .action((options: { output: string }) => {
-    const codama = createFromRoot(rootNodeFromAnchor(anchorIdl))
->>>>>>> 673e110f
     const outputDir = path.join(options.output)
     codama
       .accept(renderJavaScriptVisitor(outputDir))
