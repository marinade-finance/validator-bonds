use crate::sam_meta::ValidatorSamMeta;
use crate::settlement_config::SettlementConfig;
use bid_psr_distribution::settlement_collection::{
    Settlement, SettlementClaim, SettlementCollection, SettlementReason,
};
use bid_psr_distribution::stake_meta_index::StakeMetaIndex;
use bid_psr_distribution::utils::sort_claims_deterministically;
use log::info;
use rust_decimal::prelude::*;
use rust_decimal::Decimal;
use solana_sdk::pubkey::Pubkey;
use std::collections::HashMap;

pub fn generate_bid_settlement_collection(
    stake_meta_index: &StakeMetaIndex,
    sam_validator_metas: &Vec<ValidatorSamMeta>,
    stake_authority_filter: &dyn Fn(&Pubkey) -> bool,
    settlement_config: &SettlementConfig,
) -> SettlementCollection {
    let settlements = generate_bid_settlements(
        stake_meta_index,
        sam_validator_metas,
        &stake_authority_filter,
        settlement_config,
    );

    SettlementCollection {
        slot: stake_meta_index.stake_meta_collection.slot,
        epoch: stake_meta_index.stake_meta_collection.epoch,
        settlements,
    }
}

pub fn generate_bid_settlements(
    stake_meta_index: &StakeMetaIndex,
    sam_validator_metas: &Vec<ValidatorSamMeta>,
    stake_authority_filter: &dyn Fn(&Pubkey) -> bool,
    settlement_config: &SettlementConfig,
) -> Vec<Settlement> {
    info!("Generating bid settlements...");

    assert!(
        sam_validator_metas
            .iter()
            .all(|v| v.epoch as u64 == stake_meta_index.stake_meta_collection.epoch),
        "SAM Validators Collection epoch must be same as stake meta collection epoch"
    );

    let mut settlement_claim_collections = vec![];

    for validator in sam_validator_metas {
        if let Some(grouped_stake_metas) =
            stake_meta_index.iter_grouped_stake_metas(&validator.vote_account)
        {
            let sam_target_stake = validator.marinade_sam_target_sol
                * Decimal::from_f64(1e9).expect("Failed from_f64 for 1e9");
            let mnde_target_stake = validator.marinade_mnde_target_sol
                * Decimal::from_f64(1e9).expect("Failed from_f64 for 1e9");
            let distributor_fee_percentage =
                Decimal::from(*settlement_config.marinade_fee_bps()) / Decimal::from(10_000);
            let dao_fee_share_percentage =
                Decimal::from(*settlement_config.dao_fee_split_share_bps()) / Decimal::from(10_000);
            let effective_bid = validator.effective_bid / Decimal::ONE_THOUSAND;
            let bid_too_low_penalty =
<<<<<<< HEAD
                validator.rev_share.bid_too_low_penalty_pmpe / Decimal::ONE_THOUSAND;
            let blacklist_penalty = validator
                .rev_share
                .blacklist_penalty_pmpe
                .unwrap_or(Decimal::ZERO)
                / Decimal::ONE_THOUSAND;
=======
                validator.rev_share.bid_too_low_penalty_pmpe / Decimal::from(1000);
            let blacklist_penalty =
                validator.rev_share.blacklist_penalty_pmpe / Decimal::from(1000);
>>>>>>> 644c9c72

            let total_active_stake: u64 = stake_meta_index
                .iter_grouped_stake_metas(&validator.vote_account)
                .expect("No items from iter_grouped_stake_metas")
                .filter(|(&(_, &stake_authority), _)| stake_authority_filter(&stake_authority))
                .flat_map(|(_, metas)| metas.iter())
                .map(|meta| meta.active_delegation_lamports)
                .sum();

            let stake_sam_percentage = if mnde_target_stake == Decimal::ZERO {
                Decimal::ONE
            } else {
                sam_target_stake / (sam_target_stake + mnde_target_stake)
            };

            let initial_sam_stake = (Decimal::from(total_active_stake) * stake_sam_percentage)
                .to_u64()
                .expect("Failed to_u64 for initial_sam_stake");
            let effective_sam_stake: u64 = initial_sam_stake;
            let effective_bid_claim = Decimal::from(effective_sam_stake) * effective_bid;
            let total_rev_share = validator.rev_share.total_pmpe / Decimal::ONE_THOUSAND;
            let expected_total_rewards = Decimal::from(effective_sam_stake) * total_rev_share;
            let total_fee_claim =
                (expected_total_rewards * distributor_fee_percentage).min(effective_bid_claim);

            let stakers_total_claim = Decimal::ZERO
                .max(effective_bid_claim - total_fee_claim)
                .to_u64()
                .expect("Failed to_u64 for stakers_total_claim");
            let dao_fee_claim = (total_fee_claim * dao_fee_share_percentage)
                .to_u64()
                .expect("Failed to_u64 for dao_fee_claim");
            let marinade_fee_claim = (total_fee_claim - Decimal::from(dao_fee_claim))
                .to_u64()
                .expect("Failed to_u64 for marinade_fee_claim");

            let bid_penalty_total_claim = Decimal::from(effective_sam_stake) * bid_too_low_penalty;
            let distributor_bid_penalty_claim = (bid_penalty_total_claim
                * distributor_fee_percentage)
                .to_u64()
                .expect("Failed to_u64 for distributor_bid_penalty_claim");
            let stakers_bid_penalty_claim = bid_penalty_total_claim
                .to_u64()
                .expect("Failed to_u64 for stakers_bid_penalty_claim")
                - distributor_bid_penalty_claim;
            let dao_bid_penalty_claim = (Decimal::from(distributor_bid_penalty_claim)
                * dao_fee_share_percentage)
                .to_u64()
                .expect("Failed to_u64 for dao_bid_penalty_claim");
            let marinade_bid_penalty_claim = (distributor_bid_penalty_claim
                - dao_bid_penalty_claim)
                .to_u64()
                .expect("Failed to_u64 for marinade_bid_penalty_claim");

            let blacklist_penalty_total_claim =
                Decimal::from(effective_sam_stake) * blacklist_penalty;
            let stakers_blacklist_penalty_claim = blacklist_penalty_total_claim
                .to_u64()
                .expect("Failed to_u64 for stakers_blacklist_penalty_claim");

            let mut claims = vec![];
            let mut claims_amount = 0;

            let mut bid_penalty_claims = vec![];
            let mut claimed_bid_penalty_amount = 0;

            let mut blacklist_penalty_claims = vec![];
            let mut claimed_blacklist_penalty_amount = 0;

            for ((withdraw_authority, stake_authority), stake_metas) in grouped_stake_metas {
                if !stake_authority_filter(stake_authority) {
                    continue;
                }
                let stake_accounts: HashMap<_, _> = stake_metas
                    .iter()
                    .map(|s| (s.pubkey, s.active_delegation_lamports))
                    .collect();
                let active_stake: u64 = stake_accounts.values().sum();
                if active_stake > 0 {
                    let staker_share =
                        Decimal::from(active_stake) / Decimal::from(total_active_stake);
                    let claim_amount = (staker_share * Decimal::from(stakers_total_claim))
                        .to_u64()
                        .expect("claim_amount is not integral");
                    let bid_penalty_claim_amount = (staker_share
                        * Decimal::from(stakers_bid_penalty_claim))
                    .to_u64()
                    .expect("bid_penalty_claim_amount is not integral");
                    let blacklist_penalty_claim_amount = (staker_share
                        * Decimal::from(stakers_blacklist_penalty_claim))
                    .to_u64()
                    .expect("blacklist_penalty_claim_amount is not integral");
                    if claim_amount > 0 {
                        claims.push(SettlementClaim {
                            withdraw_authority: **withdraw_authority,
                            stake_authority: **stake_authority,
                            stake_accounts: stake_accounts.clone(),
                            claim_amount,
                            active_stake,
                        });
                        claims_amount += claim_amount;
                    }
                    if bid_penalty_claim_amount > 0 {
                        bid_penalty_claims.push(SettlementClaim {
                            withdraw_authority: **withdraw_authority,
                            stake_authority: **stake_authority,
                            stake_accounts: stake_accounts.clone(),
                            claim_amount: bid_penalty_claim_amount,
                            active_stake,
                        });
                        claimed_bid_penalty_amount += bid_penalty_claim_amount;
                    }
                    if blacklist_penalty_claim_amount > 0 {
                        blacklist_penalty_claims.push(SettlementClaim {
                            withdraw_authority: **withdraw_authority,
                            stake_authority: **stake_authority,
                            stake_accounts,
                            claim_amount: blacklist_penalty_claim_amount,
                            active_stake,
                        });
                        claimed_blacklist_penalty_amount += blacklist_penalty_claim_amount;
                    }
                }
            }

            assert!(
                claims_amount <= stakers_total_claim,
                "Claims amount is bigger than stakers total claim"
            );

            assert!(
                claimed_bid_penalty_amount <= stakers_bid_penalty_claim,
                "Total claimed bid_penalty amount is bigger than stakers bid_penalty claim"
            );

            assert!(
                claimed_blacklist_penalty_amount <= stakers_blacklist_penalty_claim,
                "Total claimed blacklist_penalty amount is bigger than stakers blacklist_penalty claim"
            );

            let marinade_fee_deposit_stake_accounts: HashMap<_, _> = stake_meta_index
                .stake_meta_collection
                .stake_metas
                .iter()
                .find(|x| {
                    x.withdraw_authority
                        .eq(settlement_config.marinade_withdraw_authority())
                        && x.stake_authority
                            .eq(settlement_config.marinade_stake_authority())
                })
                .iter()
                .map(|s| (s.pubkey, s.active_delegation_lamports))
                .collect();
            let dao_fee_deposit_stake_accounts: HashMap<_, _> = stake_meta_index
                .stake_meta_collection
                .stake_metas
                .iter()
                .find(|x| {
                    x.withdraw_authority
                        .eq(settlement_config.dao_withdraw_authority())
                        && x.stake_authority
                            .eq(settlement_config.dao_stake_authority())
                })
                .iter()
                .map(|s| (s.pubkey, s.active_delegation_lamports))
                .collect();

            if initial_sam_stake > 0 {
                if marinade_fee_claim > 0 {
                    claims.push(SettlementClaim {
                        withdraw_authority: *settlement_config.marinade_withdraw_authority(),
                        stake_authority: *settlement_config.marinade_stake_authority(),
                        stake_accounts: marinade_fee_deposit_stake_accounts.clone(),
                        claim_amount: marinade_fee_claim,
                        active_stake: marinade_fee_deposit_stake_accounts.values().sum(),
                    });
                    claims_amount += marinade_fee_claim;

                    assert!(
                        claims_amount <= effective_bid_claim.to_u64().expect("Failed to_u64 for effective_bid_claim"),
                        "The sum of total claims exceeds the bid amount after adding the Marinade fee"
                    );
                }
                if dao_fee_claim > 0 {
                    claims.push(SettlementClaim {
                        withdraw_authority: *settlement_config.dao_withdraw_authority(),
                        stake_authority: *settlement_config.dao_stake_authority(),
                        stake_accounts: dao_fee_deposit_stake_accounts.clone(),
                        claim_amount: dao_fee_claim,
                        active_stake: total_active_stake,
                    });
                    claims_amount += dao_fee_claim;

                    assert!(
                        claims_amount
                            <= effective_bid_claim
                                .to_u64()
                                .expect("Failed to_u64 for effective_bid_claim"),
                        "The sum of total claims exceeds the bid amount after adding the DAO fee"
                    );
                }
                if marinade_bid_penalty_claim > 0 {
                    bid_penalty_claims.push(SettlementClaim {
                        withdraw_authority: *settlement_config.marinade_withdraw_authority(),
                        stake_authority: *settlement_config.marinade_stake_authority(),
                        stake_accounts: marinade_fee_deposit_stake_accounts.clone(),
                        claim_amount: marinade_bid_penalty_claim,
                        active_stake: marinade_fee_deposit_stake_accounts.values().sum(),
                    });
                    claimed_bid_penalty_amount += marinade_bid_penalty_claim;

                    assert!(
                        claimed_bid_penalty_amount <= bid_penalty_total_claim.to_u64().expect("Failed to_u64 for bid_penalty_total_claim"),
                        "The sum of total claims exceeds the bid penalty amount after adding the Marinade fee"
                    );
                }
                if dao_bid_penalty_claim > 0 {
                    bid_penalty_claims.push(SettlementClaim {
                        withdraw_authority: *settlement_config.dao_withdraw_authority(),
                        stake_authority: *settlement_config.dao_stake_authority(),
                        stake_accounts: dao_fee_deposit_stake_accounts.clone(),
                        claim_amount: dao_bid_penalty_claim,
                        active_stake: total_active_stake,
                    });
                    claimed_bid_penalty_amount += dao_bid_penalty_claim;

                    assert!(
                        claimed_bid_penalty_amount <= bid_penalty_total_claim.to_u64().expect("Failed to_u64 for bid_penalty_total_claim"),
                        "The sum of total claims exceeds the bid penalty amount after adding the DAO fee"
                    );
                }
            }
            if !claims.is_empty() {
                sort_claims_deterministically(&mut claims);
                settlement_claim_collections.push(Settlement {
                    reason: SettlementReason::Bidding,
                    meta: settlement_config.meta().clone(),
                    vote_account: validator.vote_account,
                    claims_count: claims.len(),
                    claims_amount,
                    claims,
                });
            }
            if !bid_penalty_claims.is_empty() {
                sort_claims_deterministically(&mut bid_penalty_claims);
                settlement_claim_collections.push(Settlement {
                    reason: SettlementReason::BidTooLowPenalty,
                    meta: settlement_config.meta().clone(),
                    vote_account: validator.vote_account,
                    claims_count: bid_penalty_claims.len(),
                    claims_amount: claimed_bid_penalty_amount,
                    claims: bid_penalty_claims,
                });
            }
            if !blacklist_penalty_claims.is_empty() {
                sort_claims_deterministically(&mut blacklist_penalty_claims);
                settlement_claim_collections.push(Settlement {
                    reason: SettlementReason::BlacklistPenalty,
                    meta: settlement_config.meta().clone(),
                    vote_account: validator.vote_account,
                    claims_count: blacklist_penalty_claims.len(),
                    claims_amount: claimed_blacklist_penalty_amount,
                    claims: blacklist_penalty_claims,
                });
            }
        }
    }
    settlement_claim_collections
}<|MERGE_RESOLUTION|>--- conflicted
+++ resolved
@@ -62,18 +62,9 @@
                 Decimal::from(*settlement_config.dao_fee_split_share_bps()) / Decimal::from(10_000);
             let effective_bid = validator.effective_bid / Decimal::ONE_THOUSAND;
             let bid_too_low_penalty =
-<<<<<<< HEAD
                 validator.rev_share.bid_too_low_penalty_pmpe / Decimal::ONE_THOUSAND;
-            let blacklist_penalty = validator
-                .rev_share
-                .blacklist_penalty_pmpe
-                .unwrap_or(Decimal::ZERO)
-                / Decimal::ONE_THOUSAND;
-=======
-                validator.rev_share.bid_too_low_penalty_pmpe / Decimal::from(1000);
             let blacklist_penalty =
-                validator.rev_share.blacklist_penalty_pmpe / Decimal::from(1000);
->>>>>>> 644c9c72
+                validator.rev_share.blacklist_penalty_pmpe / Decimal::ONE_THOUSAND;
 
             let total_active_stake: u64 = stake_meta_index
                 .iter_grouped_stake_metas(&validator.vote_account)
