--- conflicted
+++ resolved
@@ -37,13 +37,9 @@
       buildkite-agent meta-data set --redacted-vars='' epoch "$$epoch"
     - |
       claim_type=${CLAIM_TYPE:-$(buildkite-agent meta-data get claim_type)}
-<<<<<<< HEAD
-      buildkite-agent meta-data set claim_type "$$claim_type"
+      buildkite-agent meta-data set --redacted-vars='' claim_type "$$claim_type"
       config_pubkey=$(./scripts/bonds-config-pubkey.sh "$$claim_type")
       buildkite-agent meta-data set config_pubkey "$$config_pubkey"
-=======
-      buildkite-agent meta-data set --redacted-vars='' claim_type "$$claim_type"
->>>>>>> 0f231478
     - |
       slack_feed=$(./scripts/bonds-slack-feed.sh "$$claim_type")
       buildkite-agent meta-data set slack_feed "$$slack_feed"
